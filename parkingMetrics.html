--- conflicted
+++ resolved
@@ -140,17 +140,14 @@
             <div class="container">
                 <div class="row align-items-center">
                     <!-- Logo and Title -->
-<<<<<<< HEAD
                     <div class="col">
                         <div class="d-flex align-items-center">
                             <img src="logo.png" alt="Logo" class="me-3" style="width: 40px; height: 45px;">
                             <h1 class="h4 mb-0">UrbEco Metricas</h1>
                         </div>
-=======
                     <div class="col-auto d-flex align-items-center">
                         <i class="bi bi-speedometer2 me-2 icon"></i>
                         <h1 class="h4 mb-0">UrbEco Métricas</h1>
->>>>>>> 3b4601cb
                     </div>
                     <!-- Tabs -->
                     <div class="col">
